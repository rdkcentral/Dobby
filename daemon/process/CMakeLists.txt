--- conflicted
+++ resolved
@@ -58,8 +58,6 @@
         )
 endif()
 
-<<<<<<< HEAD
-=======
 target_compile_definitions(
         DobbyDaemon
 
@@ -68,7 +66,6 @@
 
         )
 
->>>>>>> 0750ac40
 # The following is used to export the AI_LOG functions and the JsonCpp API so
 # that plugin hooks can use them rather than having their own version of the
 # logging / JsonCpp library
